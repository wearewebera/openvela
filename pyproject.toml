[tool.poetry]
name = "openvela"
<<<<<<< HEAD
version = "0.1.3"
=======
version = "0.2.3"
>>>>>>> 311143aa
description = ""
authors = ["Joel Zamboni <joel.zamboni@webera.com>", "Augusto Izepon <augusto.izepon@webera.com>"]
readme = "README.md"

[tool.poetry.dependencies]
python = "^3.12"
openai = "^1.52.1"
ollama = "^0.3.3"
pillow = "^11.0.0"
requests = "^2.32.3"
groq = "^0.11.0"



[build-system]
requires = ["poetry-core"]
build-backend = "poetry.core.masonry.api"<|MERGE_RESOLUTION|>--- conflicted
+++ resolved
@@ -1,10 +1,6 @@
 [tool.poetry]
 name = "openvela"
-<<<<<<< HEAD
-version = "0.1.3"
-=======
 version = "0.2.3"
->>>>>>> 311143aa
 description = ""
 authors = ["Joel Zamboni <joel.zamboni@webera.com>", "Augusto Izepon <augusto.izepon@webera.com>"]
 readme = "README.md"
