--- conflicted
+++ resolved
@@ -1,11 +1,9 @@
 [tool.poetry]
 name = "openvela"
 
-<<<<<<< HEAD
+
 version = "0.4.2" 
-=======
-version = "0.4.1" 
->>>>>>> 2df277d8
+
 
 description = ""
 authors = ["Joel Zamboni <joel.zamboni@webera.com>", "Augusto Izepon <augusto.izepon@webera.com>"]
