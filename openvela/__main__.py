--- conflicted
+++ resolved
@@ -7,7 +7,6 @@
 
 # Import classes from your library
 from agents import Agent, EndAgent, FluidAgent, StartAgent, SupervisorAgent
-<<<<<<< HEAD
 from llms import GroqModel, Model, OllamaModel, OpenAIModel  # Ensure Model is imported
 from logs import configure_logging
 from memory import JsonReader
@@ -106,16 +105,7 @@
             "input": "Based on our conversation, give me the final output for the task.",
         }
     )
-=======
-from logs import configure_logging
-from memory import JsonReader
-from tasks import Task
-from workflows import (
-    ChainOfThoughtWorkflow,
-    FluidChainOfThoughtWorkflow,
-    TreeOfThoughtWorkflow,
-)
->>>>>>> 47ecc754
+
 
     supervisor_agent = SupervisorAgent(
         settings={
@@ -125,8 +115,6 @@
         start_agent=start_agent,
         end_agent=end_agent,
     )
-
-<<<<<<< HEAD
     # Create the FluidChainOfThoughtWorkflow
     workflow = FluidChainOfThoughtWorkflow(
         task=task,
@@ -218,222 +206,7 @@
     test_fluid_chain_of_thought_workflow(
         model=model, task_description=task_description, verbose=args.verbose
     )
-=======
-def test_chain_of_thought_workflow():
-    print("Testing ChainOfThoughtWorkflow...\n")
-    # Configure logging
-    configure_logging()
-
-    # Define agents with specific prompts
-    start_agent = StartAgent(
-        settings={
-            "name": "StartAgent",
-            "prompt": "You are the StartAgent. Begin the task by introducing the main character.",
-        }
-    )
-
-    middle_agent = Agent(
-        settings={
-            "name": "MiddleAgent",
-            "prompt": "You are the MiddleAgent. Develop the plot by introducing challenges.",
-        }
-    )
-
-    end_agent = EndAgent(
-        settings={
-            "name": "EndAgent",
-            "prompt": "You are the EndAgent. Conclude the story by resolving the challenges.",
-        }
-    )
-
-    supervisor_agent = SupervisorAgent(
-        settings={
-            "name": "SupervisorAgent",
-            "prompt": "Ensure the story flows logically and each agent contributes appropriately.",
-        },
-        start_agent=start_agent,
-        end_agent=end_agent,
-        agents=[middle_agent],
-    )
-
-    # Define the task
-    task = Task(
-        agents=[
-            "StartAgent",
-            "MiddleAgent",
-            "EndAgent",
-        ],
-        prompt="Create a story about a brave knight on a quest to find a mythical treasure.",
-    )
-
-    # Create the workflow
-    workflow = ChainOfThoughtWorkflow(
-        task=task,
-        agents=[middle_agent],
-        supervisor=supervisor_agent,
-        start_agent=start_agent,
-        end_agent=end_agent,
-    )
-
-    # Run the workflow
-    final_output = workflow.run()
-    print("Final Story:\n")
-    print(final_output)
-
-    # Optionally, print the message history
-    print("\nMessage History:")
-    for message in workflow.memory.messages:
-        print(f"{message['role']}: {message['content']}")
-
-    # Use JsonReader to load the data
-    json_reader = JsonReader(file_path=".openvela/workflow_memory.json")
-    data_dict = json_reader.json_to_dict()
-    print("\nData from JsonReader:")
-    print(data_dict)
-
-
-def test_tree_of_thought_workflow():
-    print("\nTesting TreeOfThoughtWorkflow...\n")
-    # Configure logging
-    configure_logging()
-
-    # Define agents
-    start_agent = StartAgent(
-        settings={
-            "name": "StartAgent",
-            "prompt": "You are the StartAgent. Propose several ideas for a new app.",
-        }
-    )
-
-    end_agent = EndAgent(
-        settings={
-            "name": "EndAgent",
-            "prompt": "You are the EndAgent. Select the best idea and elaborate on it.",
-        }
-    )
-
-    supervisor_agent = SupervisorAgent(
-        settings={
-            "name": "SupervisorAgent",
-            "prompt": "Evaluate the proposed ideas and select the most promising ones.",
-        },
-        start_agent=start_agent,
-        end_agent=end_agent,
-    )
-
-    # Define the task
-    task = Task(
-        agents=[
-            "StartAgent",
-            "EndAgent",
-        ],
-        prompt="Brainstorm ideas for a mobile app that can help improve productivity.",
-    )
-
-    # Create the workflow
-    workflow = TreeOfThoughtWorkflow(
-        task=task,
-        agents=[],
-        supervisor=supervisor_agent,
-        start_agent=start_agent,
-        end_agent=end_agent,
-    )
-
-    # Run the workflow
-    final_output = workflow.run()
-    print("Final Output:\n")
-    print(final_output)
-
-    # Optionally, print the message history
-    print("\nMessage History:")
-    for message in workflow.memory.messages:
-        print(f"{message['role']}: {message['content']}")
-
-
-def test_fluid_chain_of_thought_workflow():
-    print("\nTesting FluidChainOfThoughtWorkflow...\n")
-    # Configure logging
-    configure_logging()
-
-    # Define the task
-    task_description = (
-        """give me the full code of how to create a model like trocr from microsoft"""
-    )
-
-    task = Task(
-        agents=[
-            "StartAgent",
-            "EndAgent",
-        ],
-        prompt=task_description,
-    )
-
-    # Create a FluidAgent
-    fluid_agent = FluidAgent(
-        settings={
-            "name": "FluidAgent",
-            "prompt": "You are a FluidAgent that generates specialized agents based on the task.",
-        }
-    )
-
-    # Define start and end agents
-    start_agent = StartAgent(
-        settings={
-            "name": "StartAgent",
-            "prompt": "Please provide an overview of the task. \n Please provide an step by step of how to finish the task, from beggining to end.",
-        }
-    )
-
-    end_agent = EndAgent(
-        settings={
-            "name": "EndAgent",
-            "prompt": f"Based on previous messages, you are responsible for providing the final output. \n Please provide the most complete and accurate answer. The final output contains All the information of the conversation that is related with the main task\n ",
-            "input": "Based on our conversation give me the final output for the task.",
-        }
-    )
-
-    supervisor_agent = SupervisorAgent(
-        settings={
-            "name": "SupervisorAgent",
-            "prompt": "Oversee the workflow and ensure all aspects are covered.",
-        },
-        start_agent=start_agent,
-        end_agent=end_agent,
-    )
-
-    # Create the FluidChainOfThoughtWorkflow
-    workflow = FluidChainOfThoughtWorkflow(
-        task=task,
-        fluid_agent=fluid_agent,
-        supervisor=supervisor_agent,
-        start_agent=start_agent,
-        end_agent=end_agent,
-    )
-
-    # Run the workflow
-    final_output = workflow.run()
-    print("Final Strategy:\n")
-    print(final_output)
-
-    with open("fluid_result.txt", "w") as f:
-        f.write(final_output)
-        f.close()
-    # Optionally, print the message history
-    print("\nMessage History:")
-    for message in workflow.memory.messages:
-        print(f"{message['role']}: {message['content']}")
-
-
-def main():
-    # # Test ChainOfThoughtWorkflow
-    # test_chain_of_thought_workflow()
-
-    # # Test TreeOfThoughtWorkflow
-    # test_tree_of_thought_workflow()
-
-    # Test FluidChainOfThoughtWorkflow
-    test_fluid_chain_of_thought_workflow()
->>>>>>> 47ecc754
+
 
 
 if __name__ == "__main__":
