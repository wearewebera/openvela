--- conflicted
+++ resolved
@@ -134,7 +134,7 @@
                 "next_agent": "<AgentName or FINISH>",
                 "next_input": "<content for the next agent or final output>"
             }
-<<<<<<< HEAD
+
 
         The workflow can interpret "FINISH" in "next_agent" to conclude the process.
         """
@@ -260,116 +260,7 @@
                 # If there's any error, gracefully end
                 return {"next_agent": "FINISH", "next_input": latest_output}
 
-=======
-
-        The workflow can interpret "FINISH" in "next_agent" to conclude the process.
-        """
-        # -----------------------------
-        # SIMPLE MODE: Move in order
-        # -----------------------------
-        if self.agent_type == "simple":
-            try:
-                # If we're at the start, return the first actual agent
-                if current_agent == self.start_agent:
-                    next_agent = self.agents[0]
-                else:
-                    index = self.agents.index(current_agent)
-                    next_agent = self.agents[index + 1]
-                return {
-                    "next_agent": next_agent.name,
-                    "next_input": latest_output,  # pass along the output as the next input
-                }
-            except (ValueError, IndexError):
-                # Reached the end or invalid index - return FINISH
-                return {"next_agent": "FINISH", "next_input": latest_output}
-
-        # --------------------------------
-        # SELECTOR MODE: Use the LLM to decide
-        # --------------------------------
-        elif self.agent_type == "selector":
-            try:
-                # 1) Prepare agent list
-                agent_list = "\n".join(
-                    [
-                        f"Agent Name: {agent.name}\nAgent Description: {agent.description}"
-                        for agent in self.agents
-                    ]
-                )
-
-                # 2) Load conversation from memory
-
-                messages = self.memory.load_messages_with_agent_names()
-
-                # Convert messages so that any assistant role is replaced with the agent_name (if available)
-
-                # 3) Build a conversation string or keep it in a list as needed
-                conversation = "\n".join(
-                    [f"{msg['agent_name']}: {msg['content']}" for msg in messages]
-                )
-
-                # 4) System prompt for the LLM
-                system_instructions = f"""
-You are the Supervisor Agent. Your role is to determine the next action for fulfilling the original TASK. 
-Consider the following:
-
-- AGENT LIST:
-{agent_list}
-
-- LATEST AGENT OUTPUT:
-{latest_output}
-
-- TASK:
-{self.task}
-
-If the LATEST AGENT OUTPUT has completely satisfied the TASK requirements, respond in JSON with:
-{{
-  "next_agent": "FINISH",
-  "next_input": "<create the most detailed answer for the TASK to serve as final output based on the conversation>"
-}}
-Replace the next input with the best possible answer based on the conversation, you need to pass key informations on the input.
-
-Otherwise, select the best-suited agent from the AGENT LIST and specify the new input or instructions for that agent.
-Then respond in JSON with:
-{{
-  "next_agent": "<AgentName>",
-  "thinking": "<reasoning or explanation for the choice>",
-  "next_input": "<Next input or instructions for the chosen agent>"
-}}
-
-Replace <AgentName> with the actual name of the chosen agent
-Replace <Next input or instructions fort the chosen agent> with the content that the chosen agent should process next, as a user you can improve the accuracy of the answers giving structions instructions or prompt for the next agent to recieve a better answer from the agent
-Additional Instructions:
-
-{self.prompt}
-                """
-
-                # 5) Build messages for the LLM
-                llm_messages = [
-                    {"role": "system", "content": system_instructions},
-                    {"role": "user", "content": "CONVERSATION:\n" + conversation},
-                ]
-
-                # 6) Generate a response in JSON
-                response = self.model.generate_response(llm_messages, format="json")
-
-                # 7) Parse JSON
-                parsed_response = json.loads(response)
-
-                # 8) Return the structure that the workflow expects
-                self.memory.add_message(
-                    "SupervisorAgentAsUser", "user", parsed_response.get("next_input")
-                )
-                return {
-                    "next_agent": parsed_response.get("next_agent", "FINISH"),
-                    "next_input": parsed_response.get("next_input", latest_output),
-                }
-
-            except Exception as e:
-                logging.error(f"Error in supervisor agent (selector mode): {e}")
-                # If there's any error, gracefully end
-                return {"next_agent": "FINISH", "next_input": latest_output}
-
->>>>>>> 618d48c9
+
         else:
             logging.warning(f"Unknown supervisor mode: {self.agent_type}. Finishing.")
             return {"next_agent": "FINISH", "next_input": latest_output}
@@ -671,7 +562,7 @@
         Returns:
             str: A string containing the query results or an error message.
         """
-<<<<<<< HEAD
+
         max_attempts = 3
         attempt = 0
 
@@ -793,102 +684,3 @@
                         f"Error executing SQL query after multiple attempts:\n{str(e)}"
                     )
                 continue
-=======
-        # 1. Load any existing messages from memory
-        query_examples = ""
-        for ex in self.example_queries:
-            query_examples += (
-                f"- Question: {ex.get('question')}\n  Query: {ex.get('sql_query')}\n"
-            )
-
-        # 2. Create a system instruction to guide the LLM about how to form the query
-        system_prompt = (
-            f"You are a read-only SQL Agent using the '{self.sql_dialect}' dialect. "
-            "You have access to the following database structure:\n"
-            f"{self.database_structure}\n\n"
-            "You are ONLY allowed to generate SELECT queries or other non-mutating statements. "
-            "You must not attempt INSERT, UPDATE, DELETE, DROP, or ALTER. "
-            "When returning the SQL query, you MUST enclose it in valid JSON with the key 'sql_query'. "
-            "Example:\n\n"
-            '{"sql_query": "SELECT * FROM table_name WHERE condition;"}'
-            "\n\nHere are some example queries that might help:\n\n"
-            f"{query_examples}\n\n"
-            "\nPlease generate a valid SELECT query (or other non-mutating SQL) in JSON format."
-            "Additional instructions:\n"
-            f"{self.prompt}"
-        )
-
-        # 3. Build the user content from the current fluid input
-        user_content = f"\n{self.input}\n\n"
-        self.memory.add_message("SupervisorAsUser", "user", user_content)
-
-        # 4. Prepare the message list to send to the LLM
-        query_messages = [
-            {"role": "system", "content": system_prompt},
-            {"role": "user", "content": user_content},
-        ]
-
-        # 5. Optionally limit the conversation history if requested
-
-        # 6. Insert the conversation messages before the new system/user instructions
-
-        # 7. Generate the LLM response that should contain a JSON with "sql_query"
-        llm_response = self.model.generate_response(query_messages, format="json")
-
-        # 8. Attempt to parse the LLM response as JSON and extract the query
-        try:
-            response_json = json.loads(llm_response)
-            sql_query = response_json.get("sql_query", "").strip()
-        except json.JSONDecodeError:
-            logging.error("Failed to parse LLM response as valid JSON.")
-            return "Error: The agent could not produce valid JSON for the SQL query."
-
-        # 9. Basic safety check to ensure it's a read-only query (SELECT, SHOW, etc.)
-        upper_query = sql_query.upper()
-        if not upper_query.startswith("SELECT") and not upper_query.startswith("SHOW"):
-            return (
-                "Error: The generated query is not read-only. "
-                "SQLAgent is restricted to read-only statements."
-            )
-
-        # 10. Execute the query using SQLAlchemy
-        try:
-            engine = create_engine(self.sqlalchemy_engine_url)
-            with engine.connect() as connection:
-                # Optional: enforce read-only at the database level if supported
-                # For example, PostgreSQL might support: connection.execute("SET TRANSACTION READ ONLY")
-
-                result = connection.execute(text(sql_query))
-                rows = result.fetchall()
-
-            # Format the results as a string
-            # (For bigger sets, you might want to limit or page the results.)
-            header = result.keys() if result.returns_rows else []
-            rows_str = "\n".join([str(dict(zip(header, row))) for row in rows])
-
-            formatter_prompt = f"""
-            Your Function is:
-            - Format the Response generated by a SQLAgent to a good and cohesive format that allows users to understand well.
-            - You will receive the Response generated by the SQLAgent and you need to format it in a way that is easy to read and understand.  
-            - You will format based on the user's input and the SQL query generated by the SQLAgent.
-            **Do not modify the response data, just format it.**
-            
-            USER'S INPUT:   
-            {user_content}
-            
-            """
-            list_messages = [
-                {"role": "system", "content": formatter_prompt},
-                {"role": "user", "content": rows_str},
-            ]
-            formatter_response = self.model.generate_response(list_messages)
-            self.memory.add_message(self.name, "assistant", formatter_response)
-            # 11. Return the query results
-            if not rows:
-                return f"No rows returned for query:\n{sql_query}"
-            return formatter_response
-
-        except Exception as e:
-            logging.error(f"Error executing SQL query: {e}")
-            return f"Error executing SQL query:\n{str(e)}"
->>>>>>> 618d48c9
