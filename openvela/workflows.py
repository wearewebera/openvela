import logging
import uuid
from abc import ABC, abstractmethod
from typing import List, Optional

from openvela.agents import (
    Agent,
    EndAgent,
    FluidAgent,
    FluidValidator,
    StartAgent,
    SupervisorAgent,
)
from openvela.memory import AgentMemory, JsonMemoryFormat, WorkflowMemory
from openvela.tasks import Task


class Workflow(ABC):
    """
    Abstract base class representing a generic workflow.
    Defines the structure and essential components required to execute a workflow.
    """

    def __init__(
        self,
        task: Task,
        agents: List[Agent],
        supervisor: SupervisorAgent,
        start_agent: Optional[StartAgent] = None,
        end_agent: Optional[EndAgent] = None,
        subworkflows: Optional[List["Workflow"]] = None,
    ):
        """
        Initializes the Workflow instance.

        Args:
            task (Task): The task to be executed within the workflow.
            agents (List[Agent]): A list of intermediary agents involved in the workflow.
            supervisor (SupervisorAgent): The supervisor agent overseeing the workflow.
            start_agent (Optional[StartAgent]): The agent that initiates the workflow.
            end_agent (Optional[EndAgent]): The agent that concludes the workflow.
            subworkflows (Optional[List["Workflow"]], optional): A list of sub-workflows. Defaults to None.
        """
        self.task = task
        self.agents = agents
        self.supervisor = supervisor
        self.start_agent = start_agent
        self.end_agent = end_agent
        self.subworkflows = subworkflows if subworkflows else []
        self.memory_id = str(uuid.uuid4())
        # Initialize WorkflowMemory with JsonMemoryFormat as default
        self.memory = WorkflowMemory(
            memory_id=self.memory_id,
            memory_format=JsonMemoryFormat(),
        )
        self.set_memory_on_agents()
        self.set_supervisor_memory()

    def set_memory_on_agents(self):
        for agent in self.agents:
            agent.set_memory(self.memory)

    def set_supervisor_memory(self):
        self.supervisor.set_memory(self.memory)

    @abstractmethod
    def run(self, **kwargs) -> str:
        """
        Executes the workflow.

        Must be implemented by subclasses to define specific workflow execution logic.

        Returns:
            str: The final output of the workflow.
        """
        pass


class ChainOfThoughtWorkflow(Workflow):
    """
    Implements a Chain of Thought workflow where agents process data sequentially.
    Each agent processes the output of the previous one, culminating in the end agent.
    """

    def __init__(
        self,
        task: Task,
        agents: List[Agent],
        supervisor: SupervisorAgent,
        start_agent: Optional[StartAgent],
        end_agent: Optional[EndAgent],
        subworkflows: Optional[List["Workflow"]] = None,
        validate_output: bool = False,
        max_attempts: int = 3,
        validator: Optional[FluidValidator] = None,
    ):
        """
        Initializes the ChainOfThoughtWorkflow instance.

        Args:
            task (Task): The task to be executed within the workflow.
            agents (List[Agent]): A list of intermediary agents involved in the workflow.
            supervisor (SupervisorAgent): The supervisor agent overseeing the workflow.
            start_agent (Optional[StartAgent]): The agent that initiates the workflow.
            end_agent (Optional[EndAgent]): The agent that concludes the workflow.
            subworkflows (Optional[List["Workflow"]], optional): A list of sub-workflows. Defaults to None.
            validate_output (bool, optional): Whether to validate the output and remake the loop if invalid. Defaults to False.
            max_attempts (int, optional): Maximum number of attempts to get a valid output. Defaults to 3.
            validator (Optional[FluidValidator], optional): The validator agent to use. Defaults to None.
        """
        super().__init__(task, agents, supervisor, start_agent, end_agent, subworkflows)
        self.validate_output = validate_output
        self.max_attempts = max_attempts
        if validator is None and validate_output:
            self.validator = FluidValidator(model=self.agents[0].model, settings={})
        else:
            self.validator = validator
        self.final_output = ""

    def run(self, **kwargs) -> str:
        """
        Executes the Chain of Thought workflow.

        The workflow starts with the start agent, processes input through intermediary agents,
        and concludes with the end agent. If validation is enabled, it will validate the final output
        and remake the loop if the output is invalid, up to the maximum number of attempts.

        Returns:
            str: The final output after processing through all agents.
        """
        logging.info("Starting ChainOfThoughtWorkflow.")

        if self.validate_output:
            max_iterations = self.max_attempts  # Prevent infinite loops
            iteration = 0
            while iteration < max_iterations:
                iteration += 1
                self.memory.clear_memory()
                current_agent = self.start_agent
                current_input = self.task.prompt

                self.memory.add_message("user", current_input)

                while current_agent != self.end_agent:
                    logging.debug(f"Current agent: {current_agent.name}")
                    current_agent.input = current_input
                    # Agent responds using their own process method
                    output = current_agent.generate(**kwargs)
                    self.memory.add_message("assistant", output)

                    # The next agent's input is the previous agent's output
                    current_agent = self.supervisor.choose_next_agent(
                        current_agent, output
                    )
                    current_input = current_agent.input
                    if current_agent.input == "":
                        current_input = output
                    # Add the new user input
                    self.memory.add_message("user", current_input)

                # End agent responds using all messages
                logging.debug(f"Current agent: {current_agent.name}")
                self.end_agent.input = current_input
                self.final_output = self.end_agent.generate(**kwargs)
                self.memory.add_message("assistant", self.final_output)

                # Validate the output
                validate_output = self.validator.validate_output(
                    task_description=self.task.prompt, answer=self.final_output
                )
                print(validate_output)
                if validate_output.get("valid"):
                    # Output is valid, exit the loop
                    return self.final_output, self.memory_id
                else:
                    # Incorporate feedback into the task prompt

                    logging.info(
                        f"Iteration {iteration}: Feedback added to task prompt."
                    )
            # If maximum iterations are reached without valid output
            logging.warning("Maximum iterations reached without valid output.")
            return self.final_output, self.memory_id
        else:
            # Original behavior without validation
            current_agent = self.start_agent
            current_input = self.task.prompt

            self.memory.add_message("user", current_input)

            while current_agent != self.end_agent:
                logging.debug(f"Current agent: {current_agent.name}")
                current_agent.input = current_input
                # Agent responds using their own process method
                output = current_agent.generate(**kwargs)
                self.memory.add_message("assistant", output)

                # The next agent's input is the previous agent's output
                current_agent = self.supervisor.choose_next_agent(current_agent, output)
                current_input = current_agent.input
                if current_agent.input == "":
                    current_input = output
                # Add the new user input
                self.memory.add_message("user", current_input)

            # End agent responds using all messages
            logging.debug(f"Current agent: {current_agent.name}")
            self.end_agent.input = current_input
            final_output = self.end_agent.generate(**kwargs)
            self.memory.add_message("assistant", final_output)

            return final_output, self.memory_id


class TreeOfThoughtWorkflow(Workflow):
    """
    Implements a Tree of Thought workflow where multiple thoughts are generated and evaluated,
    allowing for parallel processing and selection of the best paths.
    """

    def run(self, **kwargs) -> str:
        """
        Executes the Tree of Thought workflow.

        The workflow generates multiple thoughts from the start agent, evaluates them,
        processes each selected thought, and combines the outputs into a final result.

        Returns:
            str: The final combined output after processing selected thoughts.
        """
        logging.info("Starting TreeOfThoughtWorkflow.")
        thoughts = []
        current_agent = self.start_agent
        current_input = self.task.prompt

        # Generate initial thoughts
        outputs = current_agent.generate_thoughts(current_input)
        thoughts.extend(outputs)

        # Supervisor evaluates thoughts
        best_thoughts = self.supervisor.evaluate_thoughts(thoughts)
        final_outputs = []

        for thought in best_thoughts:
            self.memory.add_message("assistant", thought)

            # Process thought with subworkflows or end agent
            if self.subworkflows:
                for subworkflow in self.subworkflows:
                    final_outputs.append(subworkflow.run())
            else:
                final_response = self.end_agent.respond(thought)
                self.memory.add_message("assistant", final_response)
                final_outputs.append(final_response)

        # Combine outputs
        final_output = self.supervisor.combine_outputs(final_outputs)
        return final_output, self.memory_id


class AutoSelectWorkflow(Workflow):
    def __init__(
        self,
        task: Task,
        agents: List[Agent],
        supervisor: SupervisorAgent,
        subworkflows: Optional[List["Workflow"]] = None,
        validate_output: bool = False,
        max_attempts: int = 3,
        validator: Optional[FluidValidator] = None,
    ):
        """
        Initializes the AutoSelectWorkflow instance.

        Args:
            task (Task): The task to be executed within the workflow.
            agents (List[Agent]): A list of intermediary agents involved in the workflow.
            supervisor (SupervisorAgent): The supervisor agent overseeing the workflow.
            subworkflows (Optional[List["Workflow"]], optional): A list of sub-workflows. Defaults to None.
            validate_output (bool, optional): Whether to validate the output and remake the loop if invalid. Defaults to False.
            max_attempts (int, optional): Maximum number of attempts to get a valid output. Defaults to 3.
            validator (Optional[FluidValidator], optional): The validator agent to use. Defaults to None.
        """
        super().__init__(task, agents, supervisor, subworkflows)
        self.validate_output = validate_output
        self.max_attempts = max_attempts
        if validator is None and validate_output:
            self.validator = FluidValidator(model=self.agents[0].model, settings={})
        else:
            self.validator = validator
        self.final_output = ""

    def run(self, **kwargs) -> str:
        logging.info("Starting AutoSelectWorkflow.")
        self.supervisor.agents = self.agents
        self.supervisor.task = self.task.prompt

        # ---------------
        # Validation loop
        # ---------------
        if self.validate_output:
            logging.info("Output validation is enabled. Entering validation loop.")
            max_iterations = self.max_attempts
            iteration = 0

            while iteration < max_iterations:
                iteration += 1
                logging.info(f"Starting iteration {iteration}/{max_iterations}.")

                # Clear memory at each iteration to start fresh
                logging.debug("Memory cleared for new iteration.")

                # For the very first iteration, let the supervisor pick the first agent
                if iteration == 1:
                    logging.debug("First iteration: letting supervisor pick agent.")
                    decision = self.supervisor.choose_next_agent(
                        current_agent=None, latest_output="Starting new iteration"
                    )
                else:
                    logging.debug("Re-iterating after invalidation.")
                    decision = self.supervisor.choose_next_agent(
                        current_agent=None,
                        latest_output="Re-iterating after invalidation",
                    )
                    logging.info(
                        f"Supervisor chose agent: {decision['next_agent']} with input: {decision['next_input']}"
                    )
                next_agent_name = decision["next_agent"]
                next_input = decision["next_input"]
                logging.info(
                    f"Supervisor chose agent: {next_agent_name} with input: {next_input}"
                )

                # If supervisor says FINISH right away, break
                if next_agent_name == "FINISH":
                    logging.info("Supervisor indicated FINISH immediately.")
                    self.final_output = next_input
                    break

                # Otherwise, run the selected agent chain
                output_dict = self._run_agent_chain(
                    next_agent_name, next_input, **kwargs
                )
                logging.info(f"Agent chain returned: {output_dict}")

                # If the final output for that chain is "FINISH," or the supervisor chooses FINISH
                if output_dict["next_agent"] == "FINISH":
                    self.final_output = output_dict["output"]
                else:
                    self.final_output = output_dict["output"]

                # Validate the output
                logging.debug(f"Validating output: {self.final_output}")
                validation_result = self.validator.validate_output(
                    task_description=self.task.prompt, answer=self.final_output
                )

                if validation_result.get("valid"):
                    logging.info("Output is valid. Exiting validation loop.")
                    return self.final_output
                else:
                    logging.warning(f"Iteration {iteration}: Output invalid. Retrying.")
                    continue

            # If we exit the while due to max iterations
            logging.warning("Maximum iterations reached without valid output.")
            return self.final_output

        # ------------------------------------------------
        # If no validation is requested, do simpler logic
        # ------------------------------------------------
        else:
<<<<<<< HEAD

=======
>>>>>>> 618d48c9
            logging.info("Validation disabled. Running single agent chain flow.")
            decision = self.supervisor.choose_next_agent(None, "Workflow started.")
            next_agent_name = decision["next_agent"]
            next_input = decision["next_input"]
<<<<<<< HEAD
            print(f"Supervisor chose agent: {next_agent_name} with input: {next_input}")
            # logging.info(
            #     f"Supervisor chose agent: {next_agent_name} with input: {next_input}"
            # )
=======
            logging.info(
                f"Supervisor chose agent: {next_agent_name} with input: {next_input}"
            )
>>>>>>> 618d48c9

            # If it says FINISH right away, we are done
            if next_agent_name == "FINISH":
                logging.info(
                    "Supervisor indicated FINISH immediately. Returning final output."
                )
                return next_input

            # Otherwise, proceed with agent chain
            output_dict = self._run_agent_chain(next_agent_name, next_input, **kwargs)
<<<<<<< HEAD
            # logging.info(f"Agent chain returned: {output_dict}")
=======
            logging.info(f"Agent chain returned: {output_dict}")
>>>>>>> 618d48c9

            if output_dict["next_agent"] == "FINISH":
                return output_dict["output"]
            else:
                return output_dict["output"]

    def _run_agent_chain(
        self, start_agent_name: str, agent_input: str, **kwargs
    ) -> dict:
        """
        Helper method to run a chain of agents under supervisor direction
        until a FINISH or an exception occurs. Returns a dict:
           {
             "next_agent": "FINISH" or <AgentName>,
             "output": <agent's final output>
           }
        """
<<<<<<< HEAD
        print(
            f"Starting agent chain with {start_agent_name}, initial input: {agent_input}"
        )
        current_agent = [a for a in self.agents if a.name == start_agent_name]
        print(current_agent)
=======
        logging.debug(
            f"Starting agent chain with {start_agent_name}, initial input: {agent_input}"
        )
        current_agent = [a for a in self.agents if a.name == start_agent_name]
>>>>>>> 618d48c9
        if not current_agent:
            logging.warning(
                f"No agent found named {start_agent_name}. Finishing immediately."
            )
            return {"next_agent": "FINISH", "output": agent_input}
        current_agent = current_agent[0]

        # Clear memory for the chain run
<<<<<<< HEAD
=======

>>>>>>> 618d48c9
        logging.debug("Memory cleared at the start of agent chain.")

        while True:
            # Let the current agent process
<<<<<<< HEAD

            current_agent.input = agent_input
            output = current_agent.generate(**kwargs)

            # Check if the agent decided to FINISH
            if output == "FINISH":
                logging.info(f"Agent '{current_agent.name}' indicated FINISH.")
                return {"next_agent": "FINISH", "output": agent_input}
=======
            current_agent.input = agent_input
            output = current_agent.generate(**kwargs)

            logging.info(f"Agent '{current_agent.name}' output: {output}")

            # Check if the agent decided to FINISH
            if output == "FINISH":
                logging.info(f"Agent '{current_agent.name}' indicated FINISH.")
                return {"next_agent": "FINISH", "output": output["output"]}
>>>>>>> 618d48c9

            # Otherwise, let the supervisor pick the next agent
            decision = self.supervisor.choose_next_agent(current_agent, output)
            next_agent_name = decision["next_agent"]
            next_input = decision["next_input"]
            logging.info(
                f"Supervisor chose next agent: {next_agent_name} with input: {next_input}"
            )

            if next_agent_name == "FINISH":
                logging.info("Supervisor indicated FINISH.")
                return {"next_agent": "FINISH", "output": next_input}

            # Switch to the chosen agent
            next_agent = [a for a in self.agents if a.name == next_agent_name]
            if not next_agent:
                logging.warning(f"No agent found named {next_agent_name}. Finishing.")
                return {"next_agent": "FINISH", "output": next_input}
            current_agent = next_agent[0]

<<<<<<< HEAD
            # Update agent_input for the next iteration
            agent_input = next_input

=======
>>>>>>> 618d48c9
            # Update memory


class FluidChainOfThoughtWorkflow(Workflow):
    """
    Implements a Fluid Chain of Thought workflow where agents are dynamically generated based on the task.
    Facilitates flexible and adaptive processing by creating agents on-the-fly.
    """

    def __init__(
        self,
        task: Task,
        fluid_agent: FluidAgent,
        supervisor: SupervisorAgent,
        start_agent: Optional[StartAgent] = None,
        end_agent: Optional[EndAgent] = None,
        subworkflows: Optional[List["Workflow"]] = None,
        max_attempts: int = 3,
        max_previous_messages: int = None,
    ):
        """
        Initializes the FluidChainOfThoughtWorkflow instance.

        Args:
            task (Task): The task to be executed within the workflow.
            fluid_agent (FluidAgent): The agent responsible for generating other agents based on the task.
            supervisor (SupervisorAgent): The supervisor agent overseeing the workflow.
            start_agent (Optional[StartAgent], optional): The agent that initiates the workflow. Defaults to None.
            end_agent (Optional[EndAgent], optional): The agent that concludes the workflow. Defaults to None.
            subworkflows (Optional[List["Workflow"]], optional): A list of sub-workflows. Defaults to None.
        """
        super().__init__(task, [], supervisor, start_agent, end_agent, subworkflows)
        self.fluid_agent = fluid_agent
        self.agents = []
        self.final_output = ""
        self.validator = FluidValidator(model=fluid_agent.model, settings={})
        self.max_attempts = max_attempts
        self.max_previous_messages = max_previous_messages

    def run(self, **kwargs) -> str:
        logging.info("Starting FluidChainOfThoughtWorkflow.")
        max_iterations = self.max_attempts  # Prevent infinite loops
        iteration = 0
        kwargs.update({"max_previous_messages": self.max_previous_messages})
        while iteration < max_iterations:
            iteration += 1
            # Generate agents from the (possibly updated) task prompt
            agents_definitions = self.fluid_agent.generate_agents_from_task(
                self.task.prompt, **kwargs
            )
            self.agents = self.fluid_agent.create_agents(
                agents_definitions, memory_id=self.memory_id
            )
            # Update the supervisor's agents list
            self.supervisor.agents = self.agents
            agents_quantity = len(self.agents)
            current_agent = self.agents[0]
            if self.start_agent:
                agents_quantity += 1
                if not self.start_agent.input:
                    self.start_agent.input = self.task.prompt
                current_agent = self.start_agent
            current_input = self.task.prompt
            self.count = 0

            current_agent.memory_id = self.memory_id
            while self.count != agents_quantity:
                if current_agent != self.start_agent:
                    current_agent = self.agents[self.count]
                # Agent responds using their own process method
                output = current_agent.generate(**kwargs)
                # The next agent's input is the previous agent's output
                self.final_output = output
                current_agent = self.supervisor.choose_next_agent(current_agent, output)
                self.count += 1
            if self.end_agent:
                self.end_agent.memory_id = self.memory_id
                self.final_output = self.end_agent.generate(**kwargs)
            validate_output = self.validator.validate_output(
                task_description=self.task.prompt, answer=self.final_output
            )
            print(validate_output)
            if validate_output.get("valid"):
                # Output is valid, exit the loop
                return self.final_output, self.memory_id
            else:
                # Incorporate feedback into the task prompt
                feedback = validate_output.get("feedback", "")
                self.task.prompt += f"\nThis is a new run of the task into this workflow, use the feedback provider by the validator agent\nFeedback: {feedback}"
                self.memory.clear_memory()
                logging.info(f"Iteration {iteration}: Feedback added to task prompt.")
        # If maximum iterations are reached without valid output
        logging.warning("Maximum iterations reached without valid output.")
        return self.final_output, self.memory_id<|MERGE_RESOLUTION|>--- conflicted
+++ resolved
@@ -370,24 +370,17 @@
         # If no validation is requested, do simpler logic
         # ------------------------------------------------
         else:
-<<<<<<< HEAD
-
-=======
->>>>>>> 618d48c9
+
             logging.info("Validation disabled. Running single agent chain flow.")
             decision = self.supervisor.choose_next_agent(None, "Workflow started.")
             next_agent_name = decision["next_agent"]
             next_input = decision["next_input"]
-<<<<<<< HEAD
+
             print(f"Supervisor chose agent: {next_agent_name} with input: {next_input}")
             # logging.info(
             #     f"Supervisor chose agent: {next_agent_name} with input: {next_input}"
             # )
-=======
-            logging.info(
-                f"Supervisor chose agent: {next_agent_name} with input: {next_input}"
-            )
->>>>>>> 618d48c9
+
 
             # If it says FINISH right away, we are done
             if next_agent_name == "FINISH":
@@ -398,11 +391,9 @@
 
             # Otherwise, proceed with agent chain
             output_dict = self._run_agent_chain(next_agent_name, next_input, **kwargs)
-<<<<<<< HEAD
+
             # logging.info(f"Agent chain returned: {output_dict}")
-=======
-            logging.info(f"Agent chain returned: {output_dict}")
->>>>>>> 618d48c9
+
 
             if output_dict["next_agent"] == "FINISH":
                 return output_dict["output"]
@@ -420,18 +411,13 @@
              "output": <agent's final output>
            }
         """
-<<<<<<< HEAD
+
         print(
             f"Starting agent chain with {start_agent_name}, initial input: {agent_input}"
         )
         current_agent = [a for a in self.agents if a.name == start_agent_name]
         print(current_agent)
-=======
-        logging.debug(
-            f"Starting agent chain with {start_agent_name}, initial input: {agent_input}"
-        )
-        current_agent = [a for a in self.agents if a.name == start_agent_name]
->>>>>>> 618d48c9
+
         if not current_agent:
             logging.warning(
                 f"No agent found named {start_agent_name}. Finishing immediately."
@@ -440,15 +426,13 @@
         current_agent = current_agent[0]
 
         # Clear memory for the chain run
-<<<<<<< HEAD
-=======
-
->>>>>>> 618d48c9
+
+
         logging.debug("Memory cleared at the start of agent chain.")
 
         while True:
             # Let the current agent process
-<<<<<<< HEAD
+
 
             current_agent.input = agent_input
             output = current_agent.generate(**kwargs)
@@ -457,17 +441,7 @@
             if output == "FINISH":
                 logging.info(f"Agent '{current_agent.name}' indicated FINISH.")
                 return {"next_agent": "FINISH", "output": agent_input}
-=======
-            current_agent.input = agent_input
-            output = current_agent.generate(**kwargs)
-
-            logging.info(f"Agent '{current_agent.name}' output: {output}")
-
-            # Check if the agent decided to FINISH
-            if output == "FINISH":
-                logging.info(f"Agent '{current_agent.name}' indicated FINISH.")
-                return {"next_agent": "FINISH", "output": output["output"]}
->>>>>>> 618d48c9
+
 
             # Otherwise, let the supervisor pick the next agent
             decision = self.supervisor.choose_next_agent(current_agent, output)
@@ -488,12 +462,11 @@
                 return {"next_agent": "FINISH", "output": next_input}
             current_agent = next_agent[0]
 
-<<<<<<< HEAD
+
             # Update agent_input for the next iteration
             agent_input = next_input
 
-=======
->>>>>>> 618d48c9
+
             # Update memory
 
 
